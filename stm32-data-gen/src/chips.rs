--- conflicted
+++ resolved
@@ -624,13 +624,10 @@
             ("STM32(H7|U5).*:VREFBUF:.*", ("vrefbuf", "v2a1", "VREFBUF")),
             ("STM32H5.*:VREFBUF:.*", ("vrefbuf", "v2a2", "VREFBUF")),
             ("STM32G4.*:VREFBUF:.*", ("vrefbuf", "v2b", "VREFBUF")),
-<<<<<<< HEAD
             ("STM32H5.*:I3C:.*", ("i3c", "v1", "I3C")),
-=======
             ("STM32(H5|WBA).*:PKA:.*", ("pka", "v1a", "PKA")),
             ("STM32U5.*:PKA:.*", ("pka", "v1b", "PKA")),
             ("STM32(L5|WL|WB).*:PKA:.*", ("pka", "v1c", "PKA")),
->>>>>>> ab6d71a6
         ];
 
         Self {
